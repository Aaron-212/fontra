--- conflicted
+++ resolved
@@ -381,25 +381,11 @@
         title: translate("menubar.font"),
         enabled: () => true,
         getItems: () => {
-<<<<<<< HEAD
-          return [
-            {
-              title: translate("menubar.font.edit"),
-              enabled: () => true,
-              callback: () => {
-                const url = new URL(window.location);
-                url.pathname = url.pathname.replace("/editor/", "/fontinfo/");
-                url.hash = "";
-                window.open(url.toString());
-              },
-            },
-=======
           const menuItems = [
             ["Font Info", "#font-info-panel", true],
             ["Axes", "#axes-panel", true],
             ["Sources", "#sources-panel", false],
             ["Status definitions", "#development-status-definitions-panel", true],
->>>>>>> 9c7508ed
           ];
           return menuItems.map(([title, panelID, enabled]) => ({
             title,
